--- conflicted
+++ resolved
@@ -21,10 +21,7 @@
   cargo publish -p rustitude-core
   cargo publish -p rustitude-gluex
   cargo publish -p rustitude
-<<<<<<< HEAD
+  cargo publish -p py-rustitude
 
 pydoc:
-  sphinx-build -M html docs/source/ docs/build/
-=======
-  cargo publish -p py-rustitude
->>>>>>> ac9b513d
+  sphinx-build -M html docs/source/ docs/build/